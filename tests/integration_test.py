--- conflicted
+++ resolved
@@ -469,7 +469,6 @@
 
         self.client.start(container1_id)
 
-<<<<<<< HEAD
         res1 = self.client.create_container(
             'busybox', 'cat',
             detach=True, stdin_open=True,
@@ -503,22 +502,6 @@
         self.assertIn('{0}_ENV_FOO=1'.format(link_env_prefix1), logs)
         self.assertIn('{0}_NAME='.format(link_env_prefix2), logs)
         self.assertIn('{0}_ENV_FOO=1'.format(link_env_prefix2), logs)
-=======
-        # we don't want the first /
-        link_path = self.client.inspect_container(container1_id)['Name'][1:]
-        link_alias = 'mylink'
-        link_env_prefix = link_alias.upper()
-
-        res1 = self.client.create_container('busybox', 'env')
-        container2_id = res1['Id']
-        self.tmp_containers.append(container2_id)
-        self.client.start(container2_id, links={link_path: link_alias})
-        self.assertEqual(self.client.wait(container2_id), 0)
-
-        logs = self.client.logs(container2_id)
-        self.assertIn('{0}_NAME='.format(link_env_prefix), logs)
-        self.assertIn('{0}_ENV_FOO=1'.format(link_env_prefix), logs)
->>>>>>> 6c282083
 
 #################
 ## LINKS TESTS ##
