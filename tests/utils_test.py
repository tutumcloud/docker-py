import unittest

from docker.errors import DockerException
<<<<<<< HEAD
from docker.utils import parse_repository_tag, parse_host, kwargs_from_env
from docker.client import Client

import os
import os.path
=======
from docker.utils import (
    parse_repository_tag, parse_host, convert_filters
)
>>>>>>> 589e7006


class UtilsTest(unittest.TestCase):
    longMessage = True

    def setUp(self):
        self.os_environ = os.environ.copy()

    def tearDown(self):
        os.environ = self.os_environ

    def test_parse_repository_tag(self):
        self.assertEqual(parse_repository_tag("root"),
                         ("root", None))
        self.assertEqual(parse_repository_tag("root:tag"),
                         ("root", "tag"))
        self.assertEqual(parse_repository_tag("user/repo"),
                         ("user/repo", None))
        self.assertEqual(parse_repository_tag("user/repo:tag"),
                         ("user/repo", "tag"))
        self.assertEqual(parse_repository_tag("url:5000/repo"),
                         ("url:5000/repo", None))
        self.assertEqual(parse_repository_tag("url:5000/repo:tag"),
                         ("url:5000/repo", "tag"))

    def test_parse_host(self):
        invalid_hosts = [
            '0.0.0.0',
            'tcp://',
            'udp://127.0.0.1',
            'udp://127.0.0.1:2375',
        ]

        valid_hosts = {
            '0.0.0.1:5555': 'http://0.0.0.1:5555',
            ':6666': 'http://127.0.0.1:6666',
            'tcp://:7777': 'http://127.0.0.1:7777',
            'http://:7777': 'http://127.0.0.1:7777',
            'https://kokia.jp:2375': 'https://kokia.jp:2375',
            '': 'http+unix://var/run/docker.sock',
            None: 'http+unix://var/run/docker.sock',
            'unix:///var/run/docker.sock': 'http+unix:///var/run/docker.sock',
            'unix://': 'http+unix://var/run/docker.sock'
        }

        for host in invalid_hosts:
            try:
                parsed = parse_host(host)
                self.fail('Expected to fail but success: %s -> %s' % (
                    host, parsed
                ))
            except DockerException:
                pass

        for host, expected in valid_hosts.items():
            self.assertEqual(parse_host(host), expected, msg=host)

<<<<<<< HEAD
    def test_kwargs_from_env(self):
        os.environ.update(DOCKER_HOST='tcp://192.168.59.103:2376',
                          DOCKER_CERT_PATH=os.path.join(
                              os.path.dirname(__file__),
                              'testdata/certs'),
                          DOCKER_TLS_VERIFY='1')
        kwargs = kwargs_from_env(assert_hostname=False)
        self.assertEquals('https://192.168.59.103:2376', kwargs['base_url'])
        self.assertIn('ca.pem', kwargs['tls'].verify)
        self.assertIn('cert.pem', kwargs['tls'].cert[0])
        self.assertIn('key.pem', kwargs['tls'].cert[1])
        self.assertEquals(False, kwargs['tls'].assert_hostname)
        try:
            client = Client(**kwargs)
            self.assertEquals(kwargs['base_url'], client.base_url)
            self.assertEquals(kwargs['tls'].verify, client.verify)
            self.assertEquals(kwargs['tls'].cert, client.cert)
        except TypeError, e:
            self.fail(e)
=======
    def test_convert_filters(self):
        tests = [
            ({'dangling': True}, '{"dangling": ["true"]}'),
            ({'dangling': "true"}, '{"dangling": ["true"]}'),
            ({'exited': 0}, '{"exited": [0]}'),
            ({'exited': [0, 1]}, '{"exited": [0, 1]}'),
        ]

        for filters, expected in tests:
            self.assertEqual(convert_filters(filters), expected)

>>>>>>> 589e7006

if __name__ == '__main__':
    unittest.main()<|MERGE_RESOLUTION|>--- conflicted
+++ resolved
@@ -1,17 +1,12 @@
+import os
+import os.path
 import unittest
 
+from docker.client import Client
 from docker.errors import DockerException
-<<<<<<< HEAD
-from docker.utils import parse_repository_tag, parse_host, kwargs_from_env
-from docker.client import Client
-
-import os
-import os.path
-=======
 from docker.utils import (
-    parse_repository_tag, parse_host, convert_filters
+    parse_repository_tag, parse_host, convert_filters, kwargs_from_env
 )
->>>>>>> 589e7006
 
 
 class UtilsTest(unittest.TestCase):
@@ -69,7 +64,6 @@
         for host, expected in valid_hosts.items():
             self.assertEqual(parse_host(host), expected, msg=host)
 
-<<<<<<< HEAD
     def test_kwargs_from_env(self):
         os.environ.update(DOCKER_HOST='tcp://192.168.59.103:2376',
                           DOCKER_CERT_PATH=os.path.join(
@@ -87,9 +81,9 @@
             self.assertEquals(kwargs['base_url'], client.base_url)
             self.assertEquals(kwargs['tls'].verify, client.verify)
             self.assertEquals(kwargs['tls'].cert, client.cert)
-        except TypeError, e:
+        except TypeError as e:
             self.fail(e)
-=======
+
     def test_convert_filters(self):
         tests = [
             ({'dangling': True}, '{"dangling": ["true"]}'),
@@ -101,7 +95,6 @@
         for filters, expected in tests:
             self.assertEqual(convert_filters(filters), expected)
 
->>>>>>> 589e7006
 
 if __name__ == '__main__':
     unittest.main()