# Copyright 2013 dotCloud inc.

#    Licensed under the Apache License, Version 2.0 (the "License");
#    you may not use this file except in compliance with the License.
#    You may obtain a copy of the License at

#        http://www.apache.org/licenses/LICENSE-2.0

#    Unless required by applicable law or agreed to in writing, software
#    distributed under the License is distributed on an "AS IS" BASIS,
#    WITHOUT WARRANTIES OR CONDITIONS OF ANY KIND, either express or implied.
#    See the License for the specific language governing permissions and
#    limitations under the License.

import base64
import datetime
import io
import json
import os
import signal
import tempfile
import unittest

import docker
import requests
import six

import fake_api


try:
    from unittest import mock
except ImportError:
    import mock


# FIXME: missing tests for
# export; history; import_image; insert; port; push; tag


def response(status_code=200, content='', headers=None, reason=None, elapsed=0,
             request=None):
    res = requests.Response()
    res.status_code = status_code
    if not isinstance(content, six.string_types):
        content = json.dumps(content)
    if six.PY3:
        content = content.encode('ascii')
    res._content = content
    res.headers = requests.structures.CaseInsensitiveDict(headers or {})
    res.reason = reason
    res.elapsed = datetime.timedelta(elapsed)
    res.request = request
    return res


def fake_resp(url, data=None, **kwargs):
    status_code, content = fake_api.fake_responses[url]()
    return response(status_code=status_code, content=content)

fake_request = mock.Mock(side_effect=fake_resp)


@mock.patch.multiple('docker.Client', get=fake_request, post=fake_request,
                     put=fake_request, delete=fake_request)
class DockerClientTest(unittest.TestCase):
    def setUp(self):
        self.client = docker.Client()

    #########################
    ##  INFORMATION TESTS  ##
    #########################
    def test_version(self):
        try:
            self.client.version()
        except Exception as e:
            self.fail('Command should not raise exception: {0}'.format(e))

        fake_request.assert_called_with(
            'unix://var/run/docker.sock/v1.6/version'
        )

    def test_info(self):
        try:
            self.client.info()
        except Exception as e:
            self.fail('Command should not raise exception: {0}'.format(e))

        fake_request.assert_called_with('unix://var/run/docker.sock/v1.6/info')

    def test_search(self):
        try:
            self.client.search('busybox')
        except Exception as e:
            self.fail('Command should not raise exception: {0}'.format(e))

        fake_request.assert_called_with(
            'unix://var/run/docker.sock/v1.6/images/search',
            params={'term': 'busybox'}
        )

    ###################
    ## LISTING TESTS ##
    ###################

    def test_images(self):
        try:
            self.client.images(all=True)
        except Exception as e:
            self.fail('Command should not raise exception: {0}'.format(e))
        fake_request.assert_called_with(
            'unix://var/run/docker.sock/v1.6/images/json',
            params={'filter': None, 'only_ids': 0, 'all': 1}
        )

    def test_image_ids(self):
        try:
            self.client.images(quiet=True)
        except Exception as e:
            self.fail('Command should not raise exception: {0}'.format(e))

        fake_request.assert_called_with(
            'unix://var/run/docker.sock/v1.6/images/json',
            params={'filter': None, 'only_ids': 1, 'all': 0}
        )

    def test_list_containers(self):
        try:
            self.client.containers(all=True)
        except Exception as e:
            self.fail('Command should not raise exception: {0}'.format(e))

        fake_request.assert_called_with(
            'unix://var/run/docker.sock/v1.6/containers/json',
            params={
                'all': 1,
                'since': None,
                'limit': -1,
                'trunc_cmd': 1,
                'before': None
            }
        )

    #####################
    ## CONTAINER TESTS ##
    #####################

    def test_create_container(self):
        try:
            self.client.create_container('busybox', 'true')
        except Exception as e:
            self.fail('Command should not raise exception: {0}'.format(e))

        args = fake_request.call_args
        self.assertEqual(args[0][0],
                         'unix://var/run/docker.sock/v1.6/containers/create')
        self.assertEqual(json.loads(args[0][1]),
                         json.loads('''
                            {"Tty": false, "Image": "busybox", "Cmd": ["true"],
                             "AttachStdin": false, "Memory": 0,
                             "AttachStderr": true, "Privileged": false,
                             "AttachStdout": true, "OpenStdin": false}'''))
        self.assertEqual(args[1]['headers'],
                         {'Content-Type': 'application/json'})

    def test_create_container_with_binds(self):
        mount_dest = '/mnt'
        #mount_origin = '/tmp'

        try:
            self.client.create_container('busybox', ['ls', mount_dest],
                                         volumes={mount_dest: {}})
        except Exception as e:
            self.fail('Command should not raise exception: {0}'.format(e))

        args = fake_request.call_args
        self.assertEqual(args[0][0],
                         'unix://var/run/docker.sock/v1.6/containers/create')
        self.assertEqual(json.loads(args[0][1]),
                         json.loads('''
                            {"Tty": false, "Image": "busybox",
                             "Cmd": ["ls", "/mnt"], "AttachStdin": false,
                             "Volumes": {"/mnt": {}}, "Memory": 0,
                             "AttachStderr": true, "Privileged": false,
                             "AttachStdout": true, "OpenStdin": false}'''))
        self.assertEqual(args[1]['headers'],
                         {'Content-Type': 'application/json'})

    def test_create_container_privileged(self):
        try:
            self.client.create_container('busybox', 'true', privileged=True)
        except Exception as e:
            self.fail('Command should not raise exception: {0}'.format(e))

        args = fake_request.call_args
        self.assertEqual(args[0][0],
                         'unix://var/run/docker.sock/v1.6/containers/create')
        self.assertEqual(json.loads(args[0][1]),
                         json.loads('''
                            {"Tty": false, "Image": "busybox", "Cmd": ["true"],
                             "AttachStdin": false, "Memory": 0,
                             "AttachStderr": true, "Privileged": true,
                             "AttachStdout": true, "OpenStdin": false}'''))
        self.assertEqual(args[1]['headers'],
                         {'Content-Type': 'application/json'})

    def test_create_named_container(self):
        try:
            self.client.create_container('busybox', 'true',
                                         name='marisa-kirisame')
        except Exception as e:
            self.fail('Command should not raise exception: {0}'.format(e))

        args = fake_request.call_args
        self.assertEqual(args[0][0],
                         'unix://var/run/docker.sock/v1.6/containers/create')
        self.assertEqual(json.loads(args[0][1]),
                         json.loads('''
                            {"Tty": false, "Image": "busybox", "Cmd": ["true"],
                             "AttachStdin": false, "Memory": 0,
                             "AttachStderr": true, "Privileged": false,
                             "AttachStdout": true, "OpenStdin": false}'''))
        self.assertEqual(args[1]['headers'],
                         {'Content-Type': 'application/json'})
        self.assertEqual(args[1]['params'], {'name': 'marisa-kirisame'})

    def test_start_container(self):
        try:
            self.client.start(fake_api.FAKE_CONTAINER_ID)
        except Exception as e:
            self.fail('Command should not raise exception: {0}'.format(e))

        fake_request.assert_called_with(
            'unix://var/run/docker.sock/v1.6/containers/3cc2351ab11b/start',
            '{"PublishAllPorts": false}',
            headers={'Content-Type': 'application/json'}
        )

    def test_start_container_with_lxc_conf(self):
        try:
            self.client.start(
                fake_api.FAKE_CONTAINER_ID,
                lxc_conf={'lxc.conf.k': 'lxc.conf.value'}
            )
        except Exception as e:
            self.fail('Command should not raise exception: {0}'.format(e))
        args = fake_request.call_args
        self.assertEqual(args[0][0], 'unix://var/run/docker.sock/v1.6/'
                                     'containers/3cc2351ab11b/start')
        self.assertEqual(
            json.loads(args[0][1]),
            {"LxcConf": [{"Value": "lxc.conf.value", "Key": "lxc.conf.k"}],
             "PublishAllPorts": False}
        )
        self.assertEqual(args[1]['headers'],
                         {'Content-Type': 'application/json'})

    def test_start_container_with_lxc_conf_compat(self):
        try:
            self.client.start(
                fake_api.FAKE_CONTAINER_ID,
                lxc_conf=[{'Key': 'lxc.conf.k', 'Value': 'lxc.conf.value'}]
            )
        except Exception as e:
            self.fail('Command should not raise exception: {0}'.format(e))
        args = fake_request.call_args
        self.assertEqual(args[0][0], 'unix://var/run/docker.sock/v1.6/'
                                     'containers/3cc2351ab11b/start')
        self.assertEqual(
            json.loads(args[0][1]),
            {"LxcConf": [{"Value": "lxc.conf.value", "Key": "lxc.conf.k"}],
             "PublishAllPorts": False}
        )
        self.assertEqual(args[1]['headers'],
                         {'Content-Type': 'application/json'})

    def test_start_container_with_binds(self):
        try:
            mount_dest = '/mnt'
            mount_origin = '/tmp'
            self.client.start(fake_api.FAKE_CONTAINER_ID,
                              binds={mount_origin: mount_dest})
        except Exception as e:
            self.fail('Command should not raise exception: {0}'.format(e))

        args = fake_request.call_args
        self.assertEqual(args[0][0], 'unix://var/run/docker.sock/v1.6/'
                                     'containers/3cc2351ab11b/start')
        self.assertEqual(json.loads(args[0][1]),
                         {"Binds": ["/tmp:/mnt"], "PublishAllPorts": False})
        self.assertEqual(args[1]['headers'],
                         {'Content-Type': 'application/json'})

    def test_start_container_with_dict_instead_of_id(self):
        try:
            self.client.start({'Id': fake_api.FAKE_CONTAINER_ID})
        except Exception as e:
            self.fail('Command should not raise exception: {0}'.format(e))
        fake_request.assert_called_with(
            'unix://var/run/docker.sock/v1.6/containers/3cc2351ab11b/start',
            '{"PublishAllPorts": false}',
            headers={'Content-Type': 'application/json'}
        )

    def test_start_container_with_links(self):
        try:
            self.client.start(
                fake_api.FAKE_CONTAINER_ID,
                links={'link1': 'alias1', 'link2': 'alias2'}
            )
        except Exception as e:
            self.fail('Command should not raise exception: {0}'.format(e))

        args = fake_request.call_args
        self.assertEqual(args[0][0], 'unix://var/run/docker.sock/v1.6/'
                                     'containers/3cc2351ab11b/start')
        params = json.loads(args[0][1])
        self.assertEqual(sorted(["Links", "PublishAllPorts"]),
                         sorted(params.keys()))
        self.assertEqual(params["PublishAllPorts"], False)
        # We have to do this since the order is not guaranteed
        links = params["Links"]
        self.assertTrue(len(["link1:alias1", "link2:alias2"]) == len(links))
        self.assertTrue(
            sorted(["link1:alias1", "link2:alias2"]) == sorted(links))
        self.assertEqual(args[1]['headers'],
                         {'Content-Type': 'application/json'})

    def test_wait(self):
        try:
            self.client.wait(fake_api.FAKE_CONTAINER_ID)
        except Exception as e:
            self.fail('Command should not raise exception: {0}'.format(e))

        fake_request.assert_called_with(
            'unix://var/run/docker.sock/v1.6/containers/3cc2351ab11b/wait',
            None,
            timeout=None
        )

    def test_wait_with_dict_instead_of_id(self):
        try:
            self.client.wait({'Id': fake_api.FAKE_CONTAINER_ID})
        except Exception as e:
            self.fail('Command should not raise exception: {0}'.format(e))

        fake_request.assert_called_with(
            'unix://var/run/docker.sock/v1.6/containers/3cc2351ab11b/wait',
            None,
            timeout=None
        )

    def test_logs(self):
        try:
            self.client.logs(fake_api.FAKE_CONTAINER_ID)
        except Exception as e:
            self.fail('Command should not raise exception: {0}'.format(e))

        fake_request.assert_called_with(
            'unix://var/run/docker.sock/v1.6/containers/3cc2351ab11b/attach',
            None,
            params={'logs': 1, 'stderr': 1, 'stdout': 1}
        )

    def test_logs_with_dict_instead_of_id(self):
        try:
            self.client.logs({'Id': fake_api.FAKE_CONTAINER_ID})
        except Exception as e:
            self.fail('Command should not raise exception: {0}'.format(e))

        fake_request.assert_called_with(
            'unix://var/run/docker.sock/v1.6/containers/3cc2351ab11b/attach',
            None,
            params={'logs': 1, 'stderr': 1, 'stdout': 1}
        )

    def test_diff(self):
        try:
            self.client.diff(fake_api.FAKE_CONTAINER_ID)
        except Exception as e:
            self.fail('Command should not raise exception: {0}'.format(e))

        fake_request.assert_called_with(
            'unix://var/run/docker.sock/v1.6/containers/3cc2351ab11b/changes')

    def test_diff_with_dict_instead_of_id(self):
        try:
            self.client.diff({'Id': fake_api.FAKE_CONTAINER_ID})
        except Exception as e:
            self.fail('Command should not raise exception: {0}'.format(e))

        fake_request.assert_called_with(
            'unix://var/run/docker.sock/v1.6/containers/3cc2351ab11b/changes')

    def test_stop_container(self):
        try:
            self.client.stop(fake_api.FAKE_CONTAINER_ID, timeout=2)
        except Exception as e:
            self.fail('Command should not raise exception: {0}'.format(e))

        fake_request.assert_called_with(
            'unix://var/run/docker.sock/v1.6/containers/3cc2351ab11b/stop',
            None,
            params={'t': 2}
        )

    def test_stop_container_with_dict_instead_of_id(self):
        try:
            self.client.stop({'Id': fake_api.FAKE_CONTAINER_ID}, timeout=2)
        except Exception as e:
            self.fail('Command should not raise exception: {0}'.format(e))

        fake_request.assert_called_with(
            'unix://var/run/docker.sock/v1.6/containers/3cc2351ab11b/stop',
            None,
            params={'t': 2}
        )

    def test_kill_container(self):
        try:
            self.client.kill(fake_api.FAKE_CONTAINER_ID)
        except Exception as e:
            self.fail('Command should not raise exception: {0}'.format(e))

        fake_request.assert_called_with(
<<<<<<< HEAD
            'unix://var/run/docker.sock/v1.6/containers/3cc2351ab11b/kill',
            None
=======
            'unix://var/run/docker.sock/v1.4/containers/3cc2351ab11b/kill',
            None,
            params={}
>>>>>>> 6f293f2a
        )

    def test_kill_container_with_dict_instead_of_id(self):
        try:
            self.client.kill({'Id': fake_api.FAKE_CONTAINER_ID})
        except Exception as e:
            self.fail('Command should not raise exception: {0}'.format(e))

        fake_request.assert_called_with(
<<<<<<< HEAD
            'unix://var/run/docker.sock/v1.6/containers/3cc2351ab11b/kill',
            None
=======
            'unix://var/run/docker.sock/v1.4/containers/3cc2351ab11b/kill',
            None,
            params={}
        )

    def test_kill_container_with_signal(self):
        try:
            self.client.kill(fake_api.FAKE_CONTAINER_ID, signal=signal.SIGTERM)
        except Exception as e:
            self.fail('Command should not raise exception: {0}'.format(e))

        fake_request.assert_called_with(
            'unix://var/run/docker.sock/v1.4/containers/3cc2351ab11b/kill',
            None,
            params={'signal': signal.SIGTERM}
>>>>>>> 6f293f2a
        )

    def test_restart_container(self):
        try:
            self.client.restart(fake_api.FAKE_CONTAINER_ID, timeout=2)
        except Exception as e:
            self.fail('Command should not raise exception : {0}'.format(e))

        fake_request.assert_called_with(
            'unix://var/run/docker.sock/v1.6/containers/3cc2351ab11b/restart',
            None,
            params={'t': 2}
        )

    def test_restart_container_with_dict_instead_of_id(self):
        try:
            self.client.restart({'Id': fake_api.FAKE_CONTAINER_ID}, timeout=2)
        except Exception as e:
            self.fail('Command should not raise exception: {0}'.format(e))

        fake_request.assert_called_with(
            'unix://var/run/docker.sock/v1.6/containers/3cc2351ab11b/restart',
            None,
            params={'t': 2}
        )

    def test_remove_container(self):
        try:
            self.client.remove_container(fake_api.FAKE_CONTAINER_ID)
        except Exception as e:
            self.fail('Command should not raise exception: {0}'.format(e))

        fake_request.assert_called_with(
            'unix://var/run/docker.sock/v1.6/containers/3cc2351ab11b',
            params={'v': False, 'link': False}
        )

    def test_remove_container_with_dict_instead_of_id(self):
        try:
            self.client.remove_container({'Id': fake_api.FAKE_CONTAINER_ID})
        except Exception as e:
            self.fail('Command should not raise exception: {0}'.format(e))

        fake_request.assert_called_with(
            'unix://var/run/docker.sock/v1.6/containers/3cc2351ab11b',
            params={'v': False, 'link': False}
        )

    def test_remove_link(self):
        try:
            self.client.remove_container(fake_api.FAKE_CONTAINER_ID, link=True)
        except Exception as e:
            self.fail('Command should not raise exception: {0}'.format(e))

        fake_request.assert_called_with(
            'unix://var/run/docker.sock/v1.6/containers/3cc2351ab11b',
            params={'v': False, 'link': True}
        )

    ##################
    ## IMAGES TESTS ##
    ##################

    def test_pull(self):
        try:
            self.client.pull('joffrey/test001')
        except Exception as e:
            self.fail('Command should not raise exception: {0}'.format(e))

        fake_request.assert_called_with(
            'unix://var/run/docker.sock/v1.6/images/create',
            headers={},
            params={'tag': None, 'fromImage': 'joffrey/test001'},
            stream=False
        )

    def test_pull_stream(self):
        try:
            self.client.pull('joffrey/test001', stream=True)
        except Exception as e:
            self.fail('Command should not raise exception: {0}'.format(e))

        fake_request.assert_called_with(
            'unix://var/run/docker.sock/v1.6/images/create',
            headers={},
            params={'tag': None, 'fromImage': 'joffrey/test001'},
            stream=True
        )

    def test_commit(self):
        try:
            self.client.commit(fake_api.FAKE_CONTAINER_ID)
        except Exception as e:
            self.fail('Command should not raise exception: {0}'.format(e))

        fake_request.assert_called_with(
            'unix://var/run/docker.sock/v1.6/commit',
            '{}',
            headers={'Content-Type': 'application/json'},
            params={
                'repo': None,
                'comment': None,
                'tag': None,
                'container': '3cc2351ab11b',
                'author': None
            }
        )

    def test_remove_image(self):
        try:
            self.client.remove_image(fake_api.FAKE_IMAGE_ID)
        except Exception as e:
            self.fail('Command should not raise exception: {0}'.format(e))

        fake_request.assert_called_with(
            'unix://var/run/docker.sock/v1.6/images/e9aa60c60128'
        )

    #################
    # BUILDER TESTS #
    #################

    def test_build_container(self):
        script = io.BytesIO('\n'.join([
            'FROM busybox',
            'MAINTAINER docker-py',
            'RUN mkdir -p /tmp/test',
            'EXPOSE 8080',
            'ADD https://dl.dropboxusercontent.com/u/20637798/silence.tar.gz'
            ' /tmp/silence.tar.gz'
        ]).encode('ascii'))
        try:
            self.client.build(fileobj=script)
        except Exception as e:
            self.fail('Command should not raise exception: {0}'.format(e))

    def test_build_container_stream(self):
        script = io.BytesIO('\n'.join([
            'FROM busybox',
            'MAINTAINER docker-py',
            'RUN mkdir -p /tmp/test',
            'EXPOSE 8080',
            'ADD https://dl.dropboxusercontent.com/u/20637798/silence.tar.gz'
            ' /tmp/silence.tar.gz'
        ]).encode('ascii'))
        try:
            self.client.build(fileobj=script, stream=True)
        except Exception as e:
            self.fail('Command should not raise exception: {0}'.format(e))

    #######################
    ## PY SPECIFIC TESTS ##
    #######################

    def test_load_config_no_file(self):
        folder = tempfile.mkdtemp()
        cfg = docker.auth.load_config(folder)
        self.assertTrue(cfg is not None)
        self.assertTrue('Configs' in cfg)
        self.assertEqual(cfg['Configs'], {})
        self.assertTrue('rootPath' in cfg)
        self.assertEqual(cfg['rootPath'], folder)

    def test_load_config(self):
        folder = tempfile.mkdtemp()
        f = open(os.path.join(folder, '.dockercfg'), 'w')
        auth_ = base64.b64encode(b'sakuya:izayoi').decode('ascii')
        f.write('auth = {0}\n'.format(auth_))
        f.write('email = sakuya@scarlet.net')
        f.close()
        cfg = docker.auth.load_config(folder)
        self.assertNotEqual(cfg['Configs'][docker.auth.INDEX_URL], None)
        cfg = cfg['Configs'][docker.auth.INDEX_URL]
        self.assertEqual(cfg['Username'], b'sakuya')
        self.assertEqual(cfg['Password'], b'izayoi')
        self.assertEqual(cfg['Email'], 'sakuya@scarlet.net')
        self.assertEqual(cfg.get('Auth'), None)


if __name__ == '__main__':
    unittest.main()<|MERGE_RESOLUTION|>--- conflicted
+++ resolved
@@ -423,14 +423,9 @@
             self.fail('Command should not raise exception: {0}'.format(e))
 
         fake_request.assert_called_with(
-<<<<<<< HEAD
             'unix://var/run/docker.sock/v1.6/containers/3cc2351ab11b/kill',
-            None
-=======
-            'unix://var/run/docker.sock/v1.4/containers/3cc2351ab11b/kill',
             None,
             params={}
->>>>>>> 6f293f2a
         )
 
     def test_kill_container_with_dict_instead_of_id(self):
@@ -440,11 +435,7 @@
             self.fail('Command should not raise exception: {0}'.format(e))
 
         fake_request.assert_called_with(
-<<<<<<< HEAD
             'unix://var/run/docker.sock/v1.6/containers/3cc2351ab11b/kill',
-            None
-=======
-            'unix://var/run/docker.sock/v1.4/containers/3cc2351ab11b/kill',
             None,
             params={}
         )
@@ -456,10 +447,9 @@
             self.fail('Command should not raise exception: {0}'.format(e))
 
         fake_request.assert_called_with(
-            'unix://var/run/docker.sock/v1.4/containers/3cc2351ab11b/kill',
+            'unix://var/run/docker.sock/v1.6/containers/3cc2351ab11b/kill',
             None,
             params={'signal': signal.SIGTERM}
->>>>>>> 6f293f2a
         )
 
     def test_restart_container(self):
@@ -529,12 +519,16 @@
         except Exception as e:
             self.fail('Command should not raise exception: {0}'.format(e))
 
-        fake_request.assert_called_with(
-            'unix://var/run/docker.sock/v1.6/images/create',
-            headers={},
-            params={'tag': None, 'fromImage': 'joffrey/test001'},
-            stream=False
-        )
+        args = fake_request.call_args
+        self.assertEqual(
+            args[0][0],
+            'unix://var/run/docker.sock/v1.6/images/create'
+        )
+        self.assertEqual(
+            args[1]['params'],
+            {'tag': None, 'fromImage': 'joffrey/test001'}
+        )
+        self.assertFalse(args[1]['stream'])
 
     def test_pull_stream(self):
         try:
@@ -542,12 +536,16 @@
         except Exception as e:
             self.fail('Command should not raise exception: {0}'.format(e))
 
-        fake_request.assert_called_with(
-            'unix://var/run/docker.sock/v1.6/images/create',
-            headers={},
-            params={'tag': None, 'fromImage': 'joffrey/test001'},
-            stream=True
-        )
+        args = fake_request.call_args
+        self.assertEqual(
+            args[0][0],
+            'unix://var/run/docker.sock/v1.6/images/create'
+        )
+        self.assertEqual(
+            args[1]['params'],
+            {'tag': None, 'fromImage': 'joffrey/test001'}
+        )
+        self.assertTrue(args[1]['stream'])
 
     def test_commit(self):
         try:
