--- conflicted
+++ resolved
@@ -24,6 +24,8 @@
     import requests.packages.urllib3 as urllib3
 except ImportError:
     import urllib3
+
+RecentlyUsedContainer = urllib3._collections.RecentlyUsedContainer
 
 
 class UnixHTTPConnection(httplib.HTTPConnection, object):
@@ -55,17 +57,11 @@
 
 
 class UnixAdapter(requests.adapters.HTTPAdapter):
-<<<<<<< HEAD
-    def __init__(self, base_url, timeout=60):
-        RecentlyUsedContainer = urllib3._collections.RecentlyUsedContainer
-        self.base_url = base_url
-=======
     def __init__(self, socket_url, timeout=60):
         socket_path = socket_url.replace('http+unix://', '')
         if not socket_path.startswith('/'):
             socket_path = '/' + socket_path
         self.socket_path = socket_path
->>>>>>> b1d4a5d8
         self.timeout = timeout
         self.pools = RecentlyUsedContainer(10,
                                            dispose_func=lambda p: p.close())
@@ -77,17 +73,10 @@
             if pool:
                 return pool
 
-<<<<<<< HEAD
-            pool = UnixHTTPConnectionPool(
-                self.base_url, socket_path, self.timeout
-            )
-            self.pools[socket_path] = pool
-=======
             pool = UnixHTTPConnectionPool(url,
                                           self.socket_path,
                                           self.timeout)
             self.pools[url] = pool
->>>>>>> b1d4a5d8
 
         return pool
 
